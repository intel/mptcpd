--- conflicted
+++ resolved
@@ -228,15 +228,10 @@
             || !l_uintset_put(idm->ids, id))
                 return false;
 
-<<<<<<< HEAD
-#if 0
-        if (!l_hashmap_replace(idm->map, sa, L_UINT_TO_PTR(id), NULL)) {
-=======
         if (!mptcpd_hashmap_replace(idm->map,
                                     sa,
                                     L_UINT_TO_PTR(id),
                                     NULL)) {
->>>>>>> 7d2c3e5a
                 (void) l_uintset_take(idm->ids, id);
 
                 return false;
