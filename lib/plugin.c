--- conflicted
+++ resolved
@@ -333,7 +333,6 @@
         if (ops && ops->new_connection)
                 ops->new_connection(token, laddr, raddr, pm);
 }
-<<<<<<< HEAD
 
 void mptcpd_plugin_connection_established(mptcpd_token_t token,
                                           struct sockaddr const *laddr,
@@ -351,25 +350,6 @@
 {
         struct mptcpd_plugin_ops const *const ops = token_to_ops(token);
 
-=======
-
-void mptcpd_plugin_connection_established(mptcpd_token_t token,
-                                          struct sockaddr const *laddr,
-                                          struct sockaddr const *raddr,
-                                          struct mptcpd_pm *pm)
-{
-        struct mptcpd_plugin_ops const *const ops = token_to_ops(token);
-
-        if (ops && ops->connection_established)
-                ops->connection_established(token, laddr, raddr, pm);
-}
-
-void mptcpd_plugin_connection_closed(mptcpd_token_t token,
-                                     struct mptcpd_pm *pm)
-{
-        struct mptcpd_plugin_ops const *const ops = token_to_ops(token);
-
->>>>>>> b3700e31
         if (ops && ops->connection_closed)
                 ops->connection_closed(token, pm);
 }
@@ -430,7 +410,6 @@
 
         if (ops && ops->subflow_priority)
                 ops->subflow_priority(token, laddr, raddr, backup, pm);
-<<<<<<< HEAD
 
 }
 
@@ -599,9 +578,6 @@
         };
 
         l_hashmap_foreach(_pm_plugins, delete_local_address, &info);
-=======
-
->>>>>>> b3700e31
 }
 
 
